--- conflicted
+++ resolved
@@ -22,11 +22,6 @@
     import torch
 #     from GPUtil import showUtilization as gpu_usage #for gpu memory debugging 
     from torch import nn
-<<<<<<< HEAD
-    from torch import optim as torch_optim
-    import torch_optimizer as optim # for RADAM optimizer
-=======
->>>>>>> 706bae63
     from torch.utils import mkldnn as mkldnn_utils
     from . import resnet_torch
     TORCH_ENABLED = True
@@ -323,7 +318,7 @@
 
         if nolist:
             masks, flows, styles = masks[0], flows[0], styles[0]
-        
+
         return masks, flows, styles
 
     def _to_device(self, x):
@@ -494,7 +489,7 @@
         y = y[slc]
         # transpose so channels axis is last again
         y = np.transpose(y, detranspose)
-        
+
         return y, style
     
     def _run_tiled(self, imgi, augment=False, bsize=224, tile_overlap=0.1, return_conv=False):
@@ -803,24 +798,6 @@
 
     def _set_optimizer(self, learning_rate, momentum, weight_decay, SGD=False):
         if self.torch:
-<<<<<<< HEAD
-        # best optimizer I tested seemed to be RAdam, about 2x as fast as SGD and very stable.
-        # Ranger21 is in beta and might be better/faster, but more testing is needed.
-        # Ranger21 has a convenient current_lr field, whereas RAdam doesn't and I just set this field to the learning rate
-#             self.optimizer = optim.RAdam(self.net.parameters(), lr=learning_rate, betas=(0.95, 0.999), #changed to .95
-#                                          eps=1e-08, weight_decay=weight_decay)
-#             core_logger.info('>>> Using RAdam optimizer')
-# #             self.optimizer = optim.AdaBound(self.net.parameters(), lr=learning_rate, betas=(0.9, 0.999),
-# #                                 gamma=1e-3, eps=1e-08, final_lr=0.15, weight_decay=weight_decay)
-# #             print('>>> Using AdaBound optimizer')
-# #             self.optimizer = Ranger21(self.net.parameters(), lr=learning_rate, weight_decay=weight_decay, num_batches_per_epoch=self.batch_size,
-# #                                       num_epochs=self.n_epochs,num_warmup_iterations=20*self.batch_size, betas=(0.9, 0.999), eps=1e-08)
-# #             print('>>> Using Ranger21 optimizer')
-#             self.optimizer.current_lr = learning_rate
-            core_logger.info('>>> Using SGD optimizer')
-            self.optimizer = torch_optim.SGD(self.net.parameters(), lr=learning_rate,
-                                   momentum=momentum, weight_decay=weight_decay)
-=======
             if SGD:
                 self.optimizer = torch.optim.SGD(self.net.parameters(), lr=learning_rate,
                                             momentum=momentum, weight_decay=weight_decay)
@@ -830,7 +807,6 @@
                                             eps=1e-08, weight_decay=weight_decay)
                 core_logger.info('>>> Using RAdam optimizer')
                 self.optimizer.current_lr = learning_rate
->>>>>>> 706bae63
         else:
             self.optimizer = gluon.Trainer(self.net.collect_params(), 'sgd',{'learning_rate': learning_rate,
                                 'momentum': momentum, 'wd': weight_decay})
@@ -862,16 +838,16 @@
                 self.criterion  = gluon.loss.L2Loss()
                 self.criterion2 = gluon.loss.SigmoidBinaryCrossEntropyLoss()
 
-    # Restored defaults. Need to make sure rescale is properly turned off and omni turned on when using CLI. 
+    # Restored defaults. Need to make sure rescale is properly turned off and omni turned on when using CLI.
     def _train_net(self, train_data, train_labels, 
               test_data=None, test_labels=None,
               save_path=None, save_every=100, save_each=False,
               learning_rate=0.2, n_epochs=500, momentum=0.9, weight_decay=0.00001, 
-              SGD=True, batch_size=8, nimg_per_epoch=None, rescale=True, netstr=None): 
+              SGD=True, batch_size=8, nimg_per_epoch=None, rescale=True, netstr=None):
         """ train function uses loss function self.loss_fn in models.py"""
         
         d = datetime.datetime.now()
-        
+
         self.n_epochs = n_epochs
         if isinstance(learning_rate, (list, np.ndarray)):
             if isinstance(learning_rate, np.ndarray) and learning_rate.ndim > 1:
@@ -882,7 +858,7 @@
             self.learning_rate_const = mode(learning_rate)[0][0]
         else:
             self.learning_rate_const = learning_rate
-            # set learning rate schedule    
+            # set learning rate schedule
             if SGD:
                 LR = np.linspace(0, self.learning_rate_const, 10)
                 if self.n_epochs > 250:
@@ -903,12 +879,7 @@
 
         # compute average cell diameter
         if rescale:
-<<<<<<< HEAD
-            core_logger.info('>>>> I am rescaling images automatically during training!<<<<')
-            diam_train = np.array([utils.diameters(train_labels[k][0],skel=self.skel)[0] for k in range(len(train_labels))])
-=======
             diam_train = np.array([utils.diameters(train_labels[k][0],omni=self.omni)[0] for k in range(len(train_labels))])
->>>>>>> 706bae63
             diam_train[diam_train<5] = 5.
             if test_data is not None:
                 diam_test = np.array([utils.diameters(test_labels[k][0],omni=self.omni)[0] for k in range(len(test_labels))])
@@ -921,34 +892,15 @@
         nchan = train_data[0].shape[0]
         core_logger.info('>>>> training network with %d channel input <<<<'%nchan)
         core_logger.info('>>>> LR: %0.5f, batch_size: %d, weight_decay: %0.5f'%(self.learning_rate_const, self.batch_size, weight_decay))
-        
+
         if test_data is not None:
-<<<<<<< HEAD
-            core_logger.info('>>>> ntest = %d'%len(test_data))
-        core_logger.info(train_data[0].shape)
-
-        # set learning rate schedule
-        LR = np.linspace(0, self.learning_rate, 10)
-        if self.n_epochs > 250 and self.n_epochs <= 800:
-            LR = np.append(LR, self.learning_rate*np.ones(self.n_epochs-100))
-            for i in range(10):
-                LR = np.append(LR, LR[-1]/2 * np.ones(10))
-        elif self.n_epochs > 1500:
-            LR = np.append(LR, self.learning_rate*np.ones(self.n_epochs-1400))
-            for i in range(14):
-                LR = np.append(LR, LR[-1]/2 * np.ones(100))
-        else:
-            LR = np.append(LR, self.learning_rate*np.ones(max(0,self.n_epochs-10)))
-
-=======
             core_logger.info(f'>>>> ntrain = {nimg}, ntest = {len(test_data)}')
         else:
             core_logger.info(f'>>>> ntrain = {nimg}')
-        
->>>>>>> 706bae63
+
         tic = time.time()
 
-        
+
 
         lavg, nsum = 0, 0
 
@@ -971,24 +923,18 @@
         np.random.seed(0)
         inds_all = np.zeros((0,), 'int32')
         if nimg_per_epoch is None or nimg > nimg_per_epoch:
-            nimg_per_epoch = nimg 
+            nimg_per_epoch = nimg
         core_logger.info(f'>>>> nimg_per_epoch = {nimg_per_epoch}')
         while len(inds_all) < n_epochs * nimg_per_epoch:
             rperm = np.random.permutation(nimg)
-<<<<<<< HEAD
-            self._set_learning_rate(LR[iepoch])
-
-            for ibatch in range(0,nimg,batch_size):
-=======
             inds_all = np.hstack((inds_all, rperm))
-        
-        for iepoch in range(self.n_epochs):    
+
+        for iepoch in range(self.n_epochs):
             if SGD:
                 self._set_learning_rate(self.learning_rate[iepoch])
             np.random.seed(iepoch)
             rperm = inds_all[iepoch*nimg_per_epoch:(iepoch+1)*nimg_per_epoch]
             for ibatch in range(0,nimg_per_epoch,batch_size):
->>>>>>> 706bae63
                 inds = rperm[ibatch:ibatch+batch_size]
                 rsc = diam_train[inds] / self.diam_mean if rescale else np.ones(len(inds), np.float32)
                 # now passing in the full train array, need the labels for distance field
@@ -1012,7 +958,7 @@
                         rsc = diam_test[inds] / self.diam_mean if rescale else np.ones(len(inds), np.float32)
                         imgi, lbl, scale = transforms.random_rotate_and_resize(
                                             [test_data[i] for i in inds], Y=[test_labels[i] for i in inds], 
-                                            scale_range=0., rescale=rsc, unet=self.unet, inds=inds, omni=self.omni) 
+                                            scale_range=0., rescale=rsc, unet=self.unet, inds=inds, omni=self.omni)
                         if self.unet and lbl.shape[1]>1 and rescale:
                             lbl[:,1] *= scale[0]**2
 
@@ -1021,18 +967,11 @@
                         nsum += len(imgi)
 
                     core_logger.info('Epoch %d, Time %4.1fs, Loss %2.4f, Loss Test %2.4f, LR %2.4f'%
-<<<<<<< HEAD
-                            (iepoch, time.time()-tic, lavg, lavgt/nsum, LR[iepoch]))
-                else:
-                    core_logger.info('Epoch %d, Time %4.1fs, Loss %2.4f, LR %2.4f'%
-                            (iepoch, time.time()-tic, lavg, LR[iepoch]))
-=======
                             (iepoch, time.time()-tic, lavg, lavgt/nsum, self.learning_rate[iepoch]))
                 else:
                     core_logger.info('Epoch %d, Time %4.1fs, Loss %2.4f, LR %2.4f'%
                             (iepoch, time.time()-tic, lavg, self.learning_rate[iepoch]))
                 
->>>>>>> 706bae63
                 lavg, nsum = 0, 0
                             
             if save_path is not None:
@@ -1040,9 +979,9 @@
                     # save model at the end
                     if save_each: #separate files as model progresses 
                         if netstr is None:
-                            file_name = '{}_{}_{}_{}'.format(self.net_type, file_label, 
+                            file_name = '{}_{}_{}_{}'.format(self.net_type, file_label,
                                                              d.strftime("%Y_%m_%d_%H_%M_%S.%f"),
-                                                             'epoch_'+str(iepoch)) 
+                                                             'epoch_'+str(iepoch))
                         else:
                             file_name = '{}_{}'.format(netstr, 'epoch_'+str(iepoch))
                     else:
