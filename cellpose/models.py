--- conflicted
+++ resolved
@@ -69,12 +69,7 @@
         run model using torch if available
 
     """
-<<<<<<< HEAD
-    def __init__(self, gpu=False, model_type='cyto', net_avg=True, device=None, torch=True, pretrained_model=None, skel=False,
-                 diam_mean=None):
-=======
     def __init__(self, gpu=False, model_type='cyto', net_avg=True, device=None, torch=True, model_dir=None, omni=False):
->>>>>>> 706bae63
         super(Cellpose, self).__init__()
         if not torch:
             if not MXNET_ENABLED:
@@ -92,31 +87,6 @@
             model_type='cyto'
                 
         
-<<<<<<< HEAD
-        self.skel = skel
-
-
-        if model_type == 'user-trained':
-            assert pretrained_model is not None, "User-trained model path not specified"
-            assert not net_avg, "Net average currently only supported for cyto and nuclei models"
-            assert diam_mean is not None, "For user-trained model, please specify diam_mean"
-
-            assert os.path.exists(pretrained_model), "Path of specified model does not exists"
-            pretrained_size_path = pretrained_model + "_size.npy"
-            self.pretrained_model = pretrained_model
-            self.pretrained_size = pretrained_size_path
-            self.diam_mean = diam_mean
-        else:
-            if diam_mean is not None:
-                models_logger.warning('>>> diam_mean set to default of model {}'.format(model_type))
-            self.diam_mean = 30. if model_type != 'nuclei' else 17.
-            self.pretrained_model = [model_path(model_type, j, torch) for j in range(4)]
-            self.pretrained_size = size_model_path(model_type, torch)
-
-
-            if not net_avg:
-                self.pretrained_model = self.pretrained_model[0]
-=======
         # for now, omni models cannot do net_avg 
         
         self.diam_mean = 30. #default for any cyto model 
@@ -136,7 +106,6 @@
 
         if not net_avg:
             self.pretrained_model = self.pretrained_model[0]
->>>>>>> 706bae63
 
         self.cp = CellposeModel(device=self.device, gpu=self.gpu,
                                 pretrained_model=self.pretrained_model,
@@ -409,11 +378,6 @@
             if (pretrained_model and not os.path.exists(pretrained_model[0])):
                 models_logger.warning('pretrained model has incorrect path')
             models_logger.info(f'>>{pretrained_model_string}<< model set to be used')
-<<<<<<< HEAD
-
-            # TODO: check
-            diam_mean = 30. if pretrained_model_string!='nuclei' else 17. # cyto2 still uses 30, right?
-=======
             
             nuclear = 'nuclei' in pretrained_model_string
             bacterial = 'bact' in pretrained_model_string
@@ -423,7 +387,6 @@
 
             # set omni flag to true if the name contains it
             self.omni = 'omni' in os.path.splitext(Path(pretrained_model_string).name)[0]
->>>>>>> 706bae63
             
             #changed to only look for multiple files if net_avg is selected
             model_range = range(4) if net_avg else range(1)
