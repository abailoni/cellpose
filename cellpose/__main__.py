import sys, os, argparse, glob, pathlib, time
import subprocess

import numpy as np
from natsort import natsorted
from tqdm import tqdm
from cellpose import utils, models, io

try:
    from cellpose.gui import gui 
    GUI_ENABLED = True 
except ImportError as err:
    GUI_ERROR = err
    GUI_ENABLED = False
    GUI_IMPORT = True
except Exception as err:
    GUI_ENABLED = False
    GUI_ERROR = err
    GUI_IMPORT = False
    raise
    
import logging
logger = logging.getLogger(__name__)

def confirm_prompt(question):
    reply = None
    while reply not in ("", "y", "n"):
        reply = input(f"{question} (y/n): ").lower()
    return (reply in ("", "y"))

def install(package):
    subprocess.check_call([sys.executable, "-m", "pip", "install", package])
    
def check_omni(logger,omni=False):
    if omni and not 'omnipose' not in sys.modules:
        logger.info('Omnipose features requested but not installed.')
        confirm = confirm_prompt('Install Omnipose?')
        if confirm:
            install('omnipose')
        else:
            logger.info('>>>> Omnipose not installed. Running with omni=False')
        return confirm
    
# settings re-grouped a bit
def main():
    parser = argparse.ArgumentParser(description='cellpose parameters')
    
    # settings for CPU vs GPU
    hardware_args = parser.add_argument_group("hardware arguments")
    hardware_args.add_argument('--use_gpu', action='store_true', help='use gpu if torch or mxnet with cuda installed')
    hardware_args.add_argument('--check_mkl', action='store_true', help='check if mkl working')
    hardware_args.add_argument('--mkldnn', action='store_true', help='for mxnet, force MXNET_SUBGRAPH_BACKEND = "MKLDNN"')
        
    # settings for locating and formatting images
    input_img_args = parser.add_argument_group("input image arguments")
    input_img_args.add_argument('--dir',
                        default=[], type=str, help='folder containing data to run or train on.')
    input_img_args.add_argument('--look_one_level_down', action='store_true', help='run processing on all subdirectories of current folder')
    input_img_args.add_argument('--mxnet', action='store_true', help='use mxnet')
    input_img_args.add_argument('--img_filter',
                        default=[], type=str, help='end string for images to run on')
    input_img_args.add_argument('--channel_axis',
                        default=None, type=int, help='axis of image which corresponds to image channels')
    input_img_args.add_argument('--z_axis',
                        default=None, type=int, help='axis of image which corresponds to Z dimension')
    input_img_args.add_argument('--chan',
                        default=0, type=int, help='channel to segment; 0: GRAY, 1: RED, 2: GREEN, 3: BLUE. Default: %(default)s')
    input_img_args.add_argument('--chan2',
                        default=0, type=int, help='nuclear channel (if cyto, optional); 0: NONE, 1: RED, 2: GREEN, 3: BLUE. Default: %(default)s')
    input_img_args.add_argument('--invert', action='store_true', help='invert grayscale channel')
    input_img_args.add_argument('--all_channels', action='store_true', help='use all channels in image if using own model and images with special channels')
    
    # model settings 
    model_args = parser.add_argument_group("model arguments")
    parser.add_argument('--pretrained_model', required=False, default='cyto', type=str, help='model to use')
<<<<<<< HEAD
    parser.add_argument('--use_size_model', action='store_true', help='In case of user-trained model, whether to '
                                                                                      'look for user-trained size model.')
    parser.add_argument('--unet', required=False,
                        default=0, type=int, help='run standard unet instead of cellpose flow output')
    parser.add_argument('--nclasses', required=False,
                        default=3, type=int, 
                        help='if running unet, choose 2 or 3; if training skel, choose 4; standard Cellpose uses 3')
=======
    parser.add_argument('--unet', required=False, default=0, type=int, help='run standard unet instead of cellpose flow output')
    model_args.add_argument('--nclasses',default=3, type=int, help='if running unet, choose 2 or 3; if training omni, choose 4; standard Cellpose uses 3')
>>>>>>> 706bae63


    # algorithm settings
    algorithm_args = parser.add_argument_group("algorithm arguments")
    parser.add_argument('--omni', action='store_true', help='Omnipose algorithm (disabled by default)')
    parser.add_argument('--cluster', action='store_true', help='DBSCAN clustering. Reduces oversegmentation of thin features (disabled by default).')
    parser.add_argument('--fast_mode', action='store_true', help='make code run faster by turning off 4 network averaging and resampling')
    parser.add_argument('--no_resample', action='store_true', help="disable dynamics on full image (makes algorithm faster for images with large diameters)")
    parser.add_argument('--no_net_avg', action='store_true', help='make code run faster by only running 1 network')
    parser.add_argument('--no_interp', action='store_true', help='do not interpolate when running dynamics (was default)')
    parser.add_argument('--do_3D', action='store_true', help='process images as 3D stacks of images (nplanes x nchan x Ly x Lx')
    parser.add_argument('--diameter', required=False, default=30., type=float, 
                        help='cell diameter, if 0 cellpose will estimate for each image')
    parser.add_argument('--stitch_threshold', required=False, default=0.0, type=float, help='compute masks in 2D then stitch together masks with IoU>0.9 across planes')
    
    algorithm_args.add_argument('--flow_threshold', default=0.4, type=float, help='flow error threshold, 0 turns off this optional QC step. Default: %(default)s')
    algorithm_args.add_argument('--mask_threshold', default=0, type=float, help='mask threshold, default is 0, decrease to find more and larger masks')
    
    parser.add_argument('--anisotropy', required=False, default=1.0, type=float,
                        help='anisotropy of volume in 3D')
    parser.add_argument('--diam_threshold', required=False, default=12.0, type=float, 
                        help='cell diameter threshold for upscaling before mask rescontruction, default 12.')
    parser.add_argument('--exclude_on_edges', action='store_true', help='discard masks which touch edges of image')
    
    # output settings
<<<<<<< HEAD
    parser.add_argument('--save_png', action='store_true', help='save masks as png and outlines as text file for ImageJ')
    parser.add_argument('--save_tif', action='store_true', help='save masks as tif and outlines as text file for ImageJ')
    parser.add_argument('--no_npy', action='store_true', help='suppress saving of npy')
    parser.add_argument('--savedir', required=False, 
=======
    output_args = parser.add_argument_group("output arguments")
    output_args.add_argument('--save_png', action='store_true', help='save masks as png and outlines as text file for ImageJ')
    output_args.add_argument('--save_tif', action='store_true', help='save masks as tif and outlines as text file for ImageJ')
    output_args.add_argument('--no_npy', action='store_true', help='suppress saving of npy')
    output_args.add_argument('--savedir',
>>>>>>> 706bae63
                        default=None, type=str, help='folder to which segmentation results will be saved (defaults to input image directory)')
    output_args.add_argument('--dir_above', action='store_true', help='save output folders adjacent to image folder instead of inside it (off by default)')
    output_args.add_argument('--in_folders', action='store_true', help='flag to save output in folders (off by default)')
    output_args.add_argument('--save_flows', action='store_true', help='whether or not to save RGB images of flows when masks are saved (disabled by default)')
    output_args.add_argument('--save_outlines', action='store_true', help='whether or not to save RGB outline images when masks are saved (disabled by default)')
    output_args.add_argument('--save_ncolor', action='store_true', help='whether or not to save minimal "n-color" masks (disabled by default')
    output_args.add_argument('--save_txt', action='store_true', help='flag to enable txt outlines for ImageJ (disabled by default)')

    # training settings
    training_args = parser.add_argument_group("training arguments")
    training_args.add_argument('--train', action='store_true', help='train network using images in dir')
    training_args.add_argument('--train_size', action='store_true', help='train size network at end of training')
    training_args.add_argument('--mask_filter',
                        default='_masks', type=str, help='end string for masks to run on. Default: %(default)s')
    training_args.add_argument('--test_dir',
                        default=[], type=str, help='folder containing test data (optional)')
    training_args.add_argument('--learning_rate',
                        default=0.2, type=float, help='learning rate. Default: %(default)s')
    training_args.add_argument('--n_epochs',
                        default=500, type=int, help='number of epochs. Default: %(default)s')
    training_args.add_argument('--batch_size',
                        default=8, type=int, help='batch size. Default: %(default)s')
    training_args.add_argument('--min_train_masks',
                        default=5, type=int, help='minimum number of masks a training image must have to be used. Default: %(default)s')
    training_args.add_argument('--residual_on',
                        default=1, type=int, help='use residual connections')
    training_args.add_argument('--style_on',
                        default=1, type=int, help='use style vector')
    training_args.add_argument('--concatenation',
                        default=0, type=int, help='concatenate downsampled layers with upsampled layers (off by default which means they are added)')
<<<<<<< HEAD
    parser.add_argument('--save_every', required=False,
                        default=100, type=int, help='number of epochs to skip between saves')
    parser.add_argument('--save_each', action='store_true', help='save the model under a different filename per --save_every epoch for later comparsion')
    parser.add_argument('--save_path', required=False, default=None, help="Directory where to save the trained model")
=======
    training_args.add_argument('--save_every',
                        default=100, type=int, help='number of epochs to skip between saves. Default: %(default)s')
    training_args.add_argument('--save_each', action='store_true', help='save the model under a different filename per --save_every epoch for later comparsion')
>>>>>>> 706bae63
    
    # misc settings
    parser.add_argument('--verbose', action='store_true', help='flag to output extra information (e.g. diameter metrics) for debugging and fine-tuning parameters')
    parser.add_argument('--testing', action='store_true', help='flag to suppress CLI user confirmation for saving output; for test scripts')
    
    args = parser.parse_args()


    
    # handle mxnet option 
    if args.check_mkl:
        mkl_enabled = models.check_mkl((not args.mxnet))
    else:
        mkl_enabled = True

    if not args.train and (mkl_enabled and args.mkldnn):
        os.environ["MXNET_SUBGRAPH_BACKEND"]="MKLDNN"
    else:
        os.environ["MXNET_SUBGRAPH_BACKEND"]=""
    
    if len(args.dir)==0:
        if not GUI_ENABLED:
            print('GUI ERROR: %s'%GUI_ERROR)
            if GUI_IMPORT:
                print('GUI FAILED: GUI dependencies may not be installed, to install, run')
                print('     pip install cellpose[gui]')
        else:
            gui.run()

    else:
        if args.verbose:
            from .io import logger_setup
            logger, log_file = logger_setup()
        else:
            print('>>>> !NEW LOGGING SETUP! To see cellpose progress, set --verbose')
            print('No --verbose => no progress or info printed')
            logger = logging.getLogger(__name__)

        use_gpu = False
        channels = [args.chan, args.chan2]

        # find images
        if len(args.img_filter)>0:
            imf = args.img_filter
        else:
            imf = None


        # Check with user if they REALLY mean to run without saving anything 
        if not (args.train or args.train_size):
            saving_something = args.save_png or args.save_tif or args.save_flows or args.save_ncolor or args.save_txt
                    
        device, gpu = models.assign_device((not args.mxnet), args.use_gpu)

        #define available model names, right now we have three broad categories 
        model_names = ['cyto','nuclei','bact','cyto2','bact_omni','cyto2_omni']
        builtin_model = np.any([args.pretrained_model==s for s in model_names])
        cytoplasmic = 'cyto' in args.pretrained_model
        nuclear = 'nuclei' in args.pretrained_model
        bacterial = 'bact' in args.pretrained_model
        
        # force omni on for those models, but don't toggle it off if manually specified 
        if 'omni' in args.pretrained_model:
            args.omni = True
        
        if args.cluster and 'sklearn' not in sys.modules:
            print('>>>> DBSCAN clustering requires scikit-learn.')
            confirm = confirm_prompt('Install scikit-learn?')
            if confirm:
                install('scikit-learn')
            else:
                print('>>>> scikit-learn not installed. DBSCAN clustering will be automatically disabled.')
                          
        omni = check_omni(args.omni) # repeat the above check but factor it for use elsewhere
        if args.omni:
            print('>>>> Omnipose enabled. See https://raw.githubusercontent.com/MouseLand/cellpose/master/cellpose/omnipose/license.txt for licensing details.')
        
        
        if not args.train and not args.train_size:
            # -------------------
            # Inference:
            # -------------------
            tic = time.time()
            if not builtin_model:
                cpmodel_path = args.pretrained_model
                if not os.path.exists(cpmodel_path):
                    logger.warning('model path does not exist, using cyto model')
                    args.pretrained_model = 'cyto'
                else:
                    logger.info(f'>>> running model {cpmodel_path}')

            image_names = io.get_image_files(args.dir, 
                                             args.mask_filter, 
                                             imf=imf,
                                             look_one_level_down=args.look_one_level_down)
            nimg = len(image_names)
                
            cstr0 = ['GRAY', 'RED', 'GREEN', 'BLUE']
            cstr1 = ['NONE', 'RED', 'GREEN', 'BLUE']
            logger.info('>>>> running cellpose on %d images using chan_to_seg %s and chan (opt) %s'%
                            (nimg, cstr0[channels[0]], cstr1[channels[1]]))
            if args.omni:
                logger.info(f'>>>> omni is ON, cluster is {args.cluster}')
             
            # handle built-in model exceptions; bacterial ones get no size model 
            if builtin_model:
                if args.mxnet:
                    if args.pretrained_model=='cyto2':
                        logger.warning('cyto2 model not available in mxnet, using cyto model')
                        args.pretrained_model = 'cyto'
                    if bacterial:
                        logger.warning('bacterial models not available in mxnet, using pytorch')
                        args.mxnet = False
                if not bacterial:                
                    model = models.Cellpose(gpu=gpu, device=device, model_type=args.pretrained_model, 
                                                torch=(not args.mxnet),omni=args.omni, net_avg=(not args.fast_mode and not args.no_net_avg))
                else:
                    cpmodel_path = models.model_path(args.pretrained_model, 0, True)
                    model = models.CellposeModel(gpu=gpu, device=device, 
                                                 pretrained_model=cpmodel_path,
                                                 torch=True,
                                                 nclasses=args.nclasses,omni=args.omni,
                                                 net_avg=False)
            else:
                if args.all_channels:
                    channels = None
                if args.use_size_model and args.diameter == 0:
                    # assert args.nclasses == 3, "U-Net and skel not supported when using size model"
                    # TODO: is there a case where diam_mean is not 30. for the user-trained model...?
                    model = models.Cellpose(gpu=gpu, device=device, model_type="user-trained",
                                            pretrained_model=cpmodel_path, net_avg=False, diam_mean=30.,
                                            torch=(not args.mxnet), skel=args.skel)
                else:
                    model = models.CellposeModel(gpu=gpu, device=device,
                                             pretrained_model=cpmodel_path,
                                             torch=True,
                                             nclasses=args.nclasses,omni=args.omni,
                                             net_avg=False)
            

            # omni changes not implemented for mxnet. Full parity for cpu/gpu in pytorch. 
            if args.omni and args.mxnet:
                logger.info('>>>> omni only implemented in pytorch.')
                confirm = confirm_prompt('Continue with omni set to false?')
                if not confirm:
                    exit()
                else:
                    logger.info('>>>> omni set to false.')
                    args.omni = False

            # For now, omni version is not compatible with 3D. WIP. 
            if args.omni and args.do_3D:
                logger.info('>>>> omni not yet compatible with 3D segmentation.')
                confirm = confirm_prompt('Continue with omni set to false?')
                if not confirm:
                    exit()
                else:
                    logger.info('>>>> omni set to false.')
                    args.omni = False

            # omni model needs 4 classes. Would prefer a more elegant way to automaticaly update the flow fields
            # instead of users deleting them manually - a check on the number of channels, maybe, or just use
            # the yes/no prompt to ask the user if they want their flow fields in the given directory to be deleted. 
            # would also need the look_one_level_down optionally toggled...
            if args.omni and args.train:
                logger.info('>>>> Training omni model. Setting nclasses to 4.')
                logger.info('>>>> Make sure your flow fields are deleted and re-computed.')
                args.nclasses = 4
            
            # handle diameters
            if args.diameter==0:
<<<<<<< HEAD
                if args.pretrained_model=='cyto' or args.pretrained_model=='nuclei' or args.pretrained_model=='cyto2' or args.use_size_model:
=======
                if builtin_model:
>>>>>>> 706bae63
                    diameter = None
                    logger.info('>>>> estimating diameter for each image')
                else:
                    logger.info('>>>> using user-specified model, no auto-diameter estimation available')
                    diameter = model.diam_mean
            else:
                diameter = args.diameter
                logger.info('>>>> using diameter %0.2f for all images'%diameter)
            
            
            tqdm_out = utils.TqdmToLogger(logger,level=logging.INFO)
            
            for image_name in tqdm(image_names, file=tqdm_out):
                image = io.imread(image_name)
                out = model.eval(image, channels=channels, diameter=diameter,
                                do_3D=args.do_3D, net_avg=(not args.fast_mode and not args.no_net_avg),
                                augment=False,
                                resample=(not args.no_resample and not args.fast_mode),
                                flow_threshold=args.flow_threshold,
                                mask_threshold=args.mask_threshold,
                                diam_threshold=args.diam_threshold,
                                invert=args.invert,
                                batch_size=args.batch_size,
                                interp=(not args.no_interp),
                                cluster=args.cluster,
                                channel_axis=args.channel_axis,
                                z_axis=args.z_axis,
                                omni=args.omni,
                                anisotropy=args.anisotropy,
                                verbose=args.verbose,
                                model_loaded=True)
                masks, flows = out[:2]
                if len(out) > 3:
                    diams = out[-1]
                else:
                    diams = diameter
                if args.exclude_on_edges:
                    masks = utils.remove_edge_masks(masks)
                if not args.no_npy:
                    io.masks_flows_to_seg(image, masks, flows, diams, image_name, channels, savedir=args.savedir)
                if saving_something:
                    io.save_masks(image, masks, flows, image_name, png=args.save_png, tif=args.save_tif,
                                  save_flows=args.save_flows,save_outlines=args.save_outlines,
                                  save_ncolor=args.save_ncolor,dir_above=args.dir_above,savedir=args.savedir,
                                  save_txt=args.save_txt,in_folders=args.in_folders)
            logger.info('>>>> completed in %0.3f sec'%(time.time()-tic))
        else:
<<<<<<< HEAD
            # ------------------
            # TRAINING:
            # ------------------
            if args.pretrained_model=='cyto' or args.pretrained_model=='nuclei' or args.pretrained_model=='cyto2':
=======
            if builtin_model:
>>>>>>> 706bae63
                if args.mxnet and args.pretrained_model=='cyto2':
                    logger.warning('cyto2 model not available in mxnet, using cyto model')
                    args.pretrained_model = 'cyto'
                cpmodel_path = models.model_path(args.pretrained_model, 0, not args.mxnet)
<<<<<<< HEAD
                if args.pretrained_model == 'nuclei':
                    szmean = 17.
                else:
                    szmean = 30.
=======
                if cytoplasmic:
                    szmean = 30.
                elif nuclear:
                    szmean = 17.
                elif bacterial:
                    szmean = 0. #bacterial models are not rescaled 
>>>>>>> 706bae63
            else:
                cpmodel_path = os.fspath(args.pretrained_model)
                szmean = 30.
            
            test_dir = None if len(args.test_dir)==0 else args.test_dir
            output = io.load_train_test_data(args.dir, test_dir, imf, args.mask_filter, args.unet, args.look_one_level_down)
            images, labels, image_names, test_images, test_labels, image_names_test = output

            # training with all channels
            if args.all_channels:
                img = images[0]
                if img.ndim==3:
                    nchan = min(img.shape)
                elif img.ndim==2:
                    nchan = 1
                channels = None 
            else:
                nchan = 2 


            # model path
            if not os.path.exists(cpmodel_path):
                if not args.train:
                    error_message = 'ERROR: model path missing or incorrect - cannot train size model'
                    logger.critical(error_message)
                    raise ValueError(error_message)
                cpmodel_path = False
                logger.info('>>>> training from scratch')
                if args.diameter==0:
                    rescale = False 
                    logger.info('>>>> median diameter set to 0 => no rescaling during training')
                else:
                    rescale = True
                    szmean = args.diameter 
            else:
                rescale = True
                args.diameter = szmean 
                logger.info('>>>> pretrained model %s is being used'%cpmodel_path)
                args.residual_on = 1
                args.style_on = 1
                args.concatenation = 0
            if rescale and args.train:
                logger.info('>>>> during training rescaling images to fixed diameter of %0.1f pixels'%args.diameter)
                
            # initialize model
            if args.unet:
                model = core.UnetModel(device=device,
                                        pretrained_model=cpmodel_path, 
                                        diam_mean=szmean,
                                        residual_on=args.residual_on,
                                        style_on=args.style_on,
                                        concatenation=args.concatenation,
                                        nclasses=args.nclasses,
                                        nchan=nchan)
            else:
                model = models.CellposeModel(device=device,
                                            torch=(not args.mxnet),
                                            pretrained_model=cpmodel_path, 
                                            diam_mean=szmean,
                                            residual_on=args.residual_on,
                                            style_on=args.style_on,
                                            concatenation=args.concatenation,
                                            nclasses=args.nclasses,
                                            nchan=nchan,
                                            omni=args.omni)
            
            # train segmentation model
            if args.train:
                save_path = args.dirs if args.save_path is None else args.save_path
                cpmodel_path = model.train(images, labels, train_files=image_names,
                                           test_data=test_images, test_labels=test_labels, test_files=image_names_test,
                                           learning_rate=args.learning_rate, channels=channels,
                                           save_path=os.path.realpath(save_path), save_every=args.save_every,
                                           save_each=args.save_each,
                                           rescale=rescale,n_epochs=args.n_epochs,
                                           batch_size=args.batch_size, 
                                           min_train_masks=args.min_train_masks,
                                           omni=args.omni)
                model.pretrained_model = cpmodel_path
                logger.info('>>>> model trained and saved to %s'%cpmodel_path)

            # train size model
            if args.train_size:
                sz_model = models.SizeModel(cp_model=model, device=device)
                sz_model.train(images, labels, test_images, test_labels, channels=channels, batch_size=args.batch_size)
                if test_images is not None:
                    predicted_diams, diams_style = sz_model.eval(test_images, channels=channels)
                    if test_labels[0].ndim>2:
                        tlabels = [lbl[0] for lbl in test_labels]
                    else:
                        tlabels = test_labels 
                    ccs = np.corrcoef(diams_style, np.array([utils.diameters(lbl)[0] for lbl in tlabels]))[0,1]
                    cc = np.corrcoef(predicted_diams, np.array([utils.diameters(lbl)[0] for lbl in tlabels]))[0,1]
                    logger.info('style test correlation: %0.4f; final test correlation: %0.4f'%(ccs,cc))
                    np.save(os.path.join(args.test_dir, '%s_predicted_diams.npy'%os.path.split(cpmodel_path)[1]), 
                            {'predicted_diams': predicted_diams, 'diams_style': diams_style})

if __name__ == '__main__':
    main()
    <|MERGE_RESOLUTION|>--- conflicted
+++ resolved
@@ -18,7 +18,7 @@
     GUI_ERROR = err
     GUI_IMPORT = False
     raise
-    
+
 import logging
 logger = logging.getLogger(__name__)
 
@@ -30,7 +30,7 @@
 
 def install(package):
     subprocess.check_call([sys.executable, "-m", "pip", "install", package])
-    
+
 def check_omni(logger,omni=False):
     if omni and not 'omnipose' not in sys.modules:
         logger.info('Omnipose features requested but not installed.')
@@ -40,7 +40,7 @@
         else:
             logger.info('>>>> Omnipose not installed. Running with omni=False')
         return confirm
-    
+
 # settings re-grouped a bit
 def main():
     parser = argparse.ArgumentParser(description='cellpose parameters')
@@ -73,18 +73,8 @@
     # model settings 
     model_args = parser.add_argument_group("model arguments")
     parser.add_argument('--pretrained_model', required=False, default='cyto', type=str, help='model to use')
-<<<<<<< HEAD
-    parser.add_argument('--use_size_model', action='store_true', help='In case of user-trained model, whether to '
-                                                                                      'look for user-trained size model.')
-    parser.add_argument('--unet', required=False,
-                        default=0, type=int, help='run standard unet instead of cellpose flow output')
-    parser.add_argument('--nclasses', required=False,
-                        default=3, type=int, 
-                        help='if running unet, choose 2 or 3; if training skel, choose 4; standard Cellpose uses 3')
-=======
     parser.add_argument('--unet', required=False, default=0, type=int, help='run standard unet instead of cellpose flow output')
     model_args.add_argument('--nclasses',default=3, type=int, help='if running unet, choose 2 or 3; if training omni, choose 4; standard Cellpose uses 3')
->>>>>>> 706bae63
 
 
     # algorithm settings
@@ -99,10 +89,10 @@
     parser.add_argument('--diameter', required=False, default=30., type=float, 
                         help='cell diameter, if 0 cellpose will estimate for each image')
     parser.add_argument('--stitch_threshold', required=False, default=0.0, type=float, help='compute masks in 2D then stitch together masks with IoU>0.9 across planes')
-    
+
     algorithm_args.add_argument('--flow_threshold', default=0.4, type=float, help='flow error threshold, 0 turns off this optional QC step. Default: %(default)s')
     algorithm_args.add_argument('--mask_threshold', default=0, type=float, help='mask threshold, default is 0, decrease to find more and larger masks')
-    
+
     parser.add_argument('--anisotropy', required=False, default=1.0, type=float,
                         help='anisotropy of volume in 3D')
     parser.add_argument('--diam_threshold', required=False, default=12.0, type=float, 
@@ -110,18 +100,11 @@
     parser.add_argument('--exclude_on_edges', action='store_true', help='discard masks which touch edges of image')
     
     # output settings
-<<<<<<< HEAD
-    parser.add_argument('--save_png', action='store_true', help='save masks as png and outlines as text file for ImageJ')
-    parser.add_argument('--save_tif', action='store_true', help='save masks as tif and outlines as text file for ImageJ')
-    parser.add_argument('--no_npy', action='store_true', help='suppress saving of npy')
-    parser.add_argument('--savedir', required=False, 
-=======
     output_args = parser.add_argument_group("output arguments")
     output_args.add_argument('--save_png', action='store_true', help='save masks as png and outlines as text file for ImageJ')
     output_args.add_argument('--save_tif', action='store_true', help='save masks as tif and outlines as text file for ImageJ')
     output_args.add_argument('--no_npy', action='store_true', help='suppress saving of npy')
     output_args.add_argument('--savedir',
->>>>>>> 706bae63
                         default=None, type=str, help='folder to which segmentation results will be saved (defaults to input image directory)')
     output_args.add_argument('--dir_above', action='store_true', help='save output folders adjacent to image folder instead of inside it (off by default)')
     output_args.add_argument('--in_folders', action='store_true', help='flag to save output in folders (off by default)')
@@ -152,26 +135,19 @@
                         default=1, type=int, help='use style vector')
     training_args.add_argument('--concatenation',
                         default=0, type=int, help='concatenate downsampled layers with upsampled layers (off by default which means they are added)')
-<<<<<<< HEAD
-    parser.add_argument('--save_every', required=False,
-                        default=100, type=int, help='number of epochs to skip between saves')
-    parser.add_argument('--save_each', action='store_true', help='save the model under a different filename per --save_every epoch for later comparsion')
-    parser.add_argument('--save_path', required=False, default=None, help="Directory where to save the trained model")
-=======
     training_args.add_argument('--save_every',
                         default=100, type=int, help='number of epochs to skip between saves. Default: %(default)s')
     training_args.add_argument('--save_each', action='store_true', help='save the model under a different filename per --save_every epoch for later comparsion')
->>>>>>> 706bae63
     
     # misc settings
     parser.add_argument('--verbose', action='store_true', help='flag to output extra information (e.g. diameter metrics) for debugging and fine-tuning parameters')
     parser.add_argument('--testing', action='store_true', help='flag to suppress CLI user confirmation for saving output; for test scripts')
-    
+
     args = parser.parse_args()
 
 
     
-    # handle mxnet option 
+    # handle mxnet option
     if args.check_mkl:
         mkl_enabled = models.check_mkl((not args.mxnet))
     else:
@@ -210,23 +186,23 @@
             imf = None
 
 
-        # Check with user if they REALLY mean to run without saving anything 
+        # Check with user if they REALLY mean to run without saving anything
         if not (args.train or args.train_size):
             saving_something = args.save_png or args.save_tif or args.save_flows or args.save_ncolor or args.save_txt
                     
         device, gpu = models.assign_device((not args.mxnet), args.use_gpu)
 
-        #define available model names, right now we have three broad categories 
+        #define available model names, right now we have three broad categories
         model_names = ['cyto','nuclei','bact','cyto2','bact_omni','cyto2_omni']
         builtin_model = np.any([args.pretrained_model==s for s in model_names])
         cytoplasmic = 'cyto' in args.pretrained_model
         nuclear = 'nuclei' in args.pretrained_model
         bacterial = 'bact' in args.pretrained_model
-        
-        # force omni on for those models, but don't toggle it off if manually specified 
+
+        # force omni on for those models, but don't toggle it off if manually specified
         if 'omni' in args.pretrained_model:
             args.omni = True
-        
+
         if args.cluster and 'sklearn' not in sys.modules:
             print('>>>> DBSCAN clustering requires scikit-learn.')
             confirm = confirm_prompt('Install scikit-learn?')
@@ -234,16 +210,13 @@
                 install('scikit-learn')
             else:
                 print('>>>> scikit-learn not installed. DBSCAN clustering will be automatically disabled.')
-                          
+
         omni = check_omni(args.omni) # repeat the above check but factor it for use elsewhere
         if args.omni:
             print('>>>> Omnipose enabled. See https://raw.githubusercontent.com/MouseLand/cellpose/master/cellpose/omnipose/license.txt for licensing details.')
-        
-        
+
+
         if not args.train and not args.train_size:
-            # -------------------
-            # Inference:
-            # -------------------
             tic = time.time()
             if not builtin_model:
                 cpmodel_path = args.pretrained_model
@@ -265,8 +238,8 @@
                             (nimg, cstr0[channels[0]], cstr1[channels[1]]))
             if args.omni:
                 logger.info(f'>>>> omni is ON, cluster is {args.cluster}')
-             
-            # handle built-in model exceptions; bacterial ones get no size model 
+
+            # handle built-in model exceptions; bacterial ones get no size model
             if builtin_model:
                 if args.mxnet:
                     if args.pretrained_model=='cyto2':
@@ -275,12 +248,12 @@
                     if bacterial:
                         logger.warning('bacterial models not available in mxnet, using pytorch')
                         args.mxnet = False
-                if not bacterial:                
-                    model = models.Cellpose(gpu=gpu, device=device, model_type=args.pretrained_model, 
+                if not bacterial:
+                    model = models.Cellpose(gpu=gpu, device=device, model_type=args.pretrained_model,
                                                 torch=(not args.mxnet),omni=args.omni, net_avg=(not args.fast_mode and not args.no_net_avg))
                 else:
                     cpmodel_path = models.model_path(args.pretrained_model, 0, True)
-                    model = models.CellposeModel(gpu=gpu, device=device, 
+                    model = models.CellposeModel(gpu=gpu, device=device,
                                                  pretrained_model=cpmodel_path,
                                                  torch=True,
                                                  nclasses=args.nclasses,omni=args.omni,
@@ -288,21 +261,14 @@
             else:
                 if args.all_channels:
                     channels = None
-                if args.use_size_model and args.diameter == 0:
-                    # assert args.nclasses == 3, "U-Net and skel not supported when using size model"
-                    # TODO: is there a case where diam_mean is not 30. for the user-trained model...?
-                    model = models.Cellpose(gpu=gpu, device=device, model_type="user-trained",
-                                            pretrained_model=cpmodel_path, net_avg=False, diam_mean=30.,
-                                            torch=(not args.mxnet), skel=args.skel)
-                else:
-                    model = models.CellposeModel(gpu=gpu, device=device,
+                model = models.CellposeModel(gpu=gpu, device=device,
                                              pretrained_model=cpmodel_path,
                                              torch=True,
                                              nclasses=args.nclasses,omni=args.omni,
                                              net_avg=False)
-            
-
-            # omni changes not implemented for mxnet. Full parity for cpu/gpu in pytorch. 
+
+
+            # omni changes not implemented for mxnet. Full parity for cpu/gpu in pytorch.
             if args.omni and args.mxnet:
                 logger.info('>>>> omni only implemented in pytorch.')
                 confirm = confirm_prompt('Continue with omni set to false?')
@@ -312,7 +278,7 @@
                     logger.info('>>>> omni set to false.')
                     args.omni = False
 
-            # For now, omni version is not compatible with 3D. WIP. 
+            # For now, omni version is not compatible with 3D. WIP.
             if args.omni and args.do_3D:
                 logger.info('>>>> omni not yet compatible with 3D segmentation.')
                 confirm = confirm_prompt('Continue with omni set to false?')
@@ -324,20 +290,16 @@
 
             # omni model needs 4 classes. Would prefer a more elegant way to automaticaly update the flow fields
             # instead of users deleting them manually - a check on the number of channels, maybe, or just use
-            # the yes/no prompt to ask the user if they want their flow fields in the given directory to be deleted. 
+            # the yes/no prompt to ask the user if they want their flow fields in the given directory to be deleted.
             # would also need the look_one_level_down optionally toggled...
             if args.omni and args.train:
                 logger.info('>>>> Training omni model. Setting nclasses to 4.')
                 logger.info('>>>> Make sure your flow fields are deleted and re-computed.')
                 args.nclasses = 4
-            
+
             # handle diameters
             if args.diameter==0:
-<<<<<<< HEAD
-                if args.pretrained_model=='cyto' or args.pretrained_model=='nuclei' or args.pretrained_model=='cyto2' or args.use_size_model:
-=======
                 if builtin_model:
->>>>>>> 706bae63
                     diameter = None
                     logger.info('>>>> estimating diameter for each image')
                 else:
@@ -349,7 +311,7 @@
             
             
             tqdm_out = utils.TqdmToLogger(logger,level=logging.INFO)
-            
+
             for image_name in tqdm(image_names, file=tqdm_out):
                 image = io.imread(image_name)
                 out = model.eval(image, channels=channels, diameter=diameter,
@@ -377,7 +339,7 @@
                 if args.exclude_on_edges:
                     masks = utils.remove_edge_masks(masks)
                 if not args.no_npy:
-                    io.masks_flows_to_seg(image, masks, flows, diams, image_name, channels, savedir=args.savedir)
+                    io.masks_flows_to_seg(image, masks, flows, diams, image_name, channels)
                 if saving_something:
                     io.save_masks(image, masks, flows, image_name, png=args.save_png, tif=args.save_tif,
                                   save_flows=args.save_flows,save_outlines=args.save_outlines,
@@ -385,31 +347,17 @@
                                   save_txt=args.save_txt,in_folders=args.in_folders)
             logger.info('>>>> completed in %0.3f sec'%(time.time()-tic))
         else:
-<<<<<<< HEAD
-            # ------------------
-            # TRAINING:
-            # ------------------
-            if args.pretrained_model=='cyto' or args.pretrained_model=='nuclei' or args.pretrained_model=='cyto2':
-=======
             if builtin_model:
->>>>>>> 706bae63
                 if args.mxnet and args.pretrained_model=='cyto2':
                     logger.warning('cyto2 model not available in mxnet, using cyto model')
                     args.pretrained_model = 'cyto'
                 cpmodel_path = models.model_path(args.pretrained_model, 0, not args.mxnet)
-<<<<<<< HEAD
-                if args.pretrained_model == 'nuclei':
-                    szmean = 17.
-                else:
-                    szmean = 30.
-=======
                 if cytoplasmic:
                     szmean = 30.
                 elif nuclear:
                     szmean = 17.
                 elif bacterial:
-                    szmean = 0. #bacterial models are not rescaled 
->>>>>>> 706bae63
+                    szmean = 0. #bacterial models are not rescaled
             else:
                 cpmodel_path = os.fspath(args.pretrained_model)
                 szmean = 30.
@@ -429,7 +377,7 @@
             else:
                 nchan = 2 
 
-
+            
             # model path
             if not os.path.exists(cpmodel_path):
                 if not args.train:
@@ -485,7 +433,7 @@
                                            save_path=os.path.realpath(save_path), save_every=args.save_every,
                                            save_each=args.save_each,
                                            rescale=rescale,n_epochs=args.n_epochs,
-                                           batch_size=args.batch_size, 
+                                           batch_size=args.batch_size,
                                            min_train_masks=args.min_train_masks,
                                            omni=args.omni)
                 model.pretrained_model = cpmodel_path
